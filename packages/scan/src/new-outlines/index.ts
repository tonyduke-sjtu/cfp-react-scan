--- conflicted
+++ resolved
@@ -5,18 +5,18 @@
   getFiberId,
   getNearestHostFibers,
   isCompositeFiber,
-} from "bippy";
-import { ReactScanInternals, Store, ignoredProps } from "~core/index";
-import { createInstrumentation } from "~core/instrumentation";
-import { readLocalStorage, removeLocalStorage } from "~web/utils/helpers";
-import { log, logIntro } from "~web/utils/log";
-import { inspectorUpdateSignal } from "~web/views/inspector/states";
-import type { BlueprintOutline, OutlineData } from "./types";
+} from 'bippy';
+import { ReactScanInternals, Store, ignoredProps } from '~core/index';
+import { createInstrumentation } from '~core/instrumentation';
+import { readLocalStorage, removeLocalStorage } from '~web/utils/helpers';
+import { log, logIntro } from '~web/utils/log';
+import { inspectorUpdateSignal } from '~web/views/inspector/states';
 import {
   CanvasOutlineRenderer,
-  OutlineRenderer,
+  type OutlineRenderer,
   WorkerOutlineRenderer,
-} from "./outline-renderer";
+} from './outline-renderer';
+import type { BlueprintOutline, OutlineData } from './types';
 
 let outlineRenderer: OutlineRenderer | null = null;
 
@@ -26,7 +26,7 @@
 export const outlineFiber = (fiber: Fiber) => {
   if (!isCompositeFiber(fiber)) return;
   const name =
-    typeof fiber.type === "string" ? fiber.type : getDisplayName(fiber);
+    typeof fiber.type === 'string' ? fiber.type : getDisplayName(fiber);
   if (!name) return;
   const blueprint = blueprintMap.get(fiber);
   const nearestFibers = getNearestHostFibers(fiber);
@@ -209,7 +209,7 @@
 const CANVAS_HTML_STR = `<canvas style="position:fixed;top:0;left:0;pointer-events:none;z-index:2147483646" aria-hidden="true"></canvas>`;
 
 const IS_OFFSCREEN_CANVAS_WORKER_SUPPORTED =
-  typeof OffscreenCanvas !== "undefined" && typeof Worker !== "undefined";
+  typeof OffscreenCanvas !== 'undefined' && typeof Worker !== 'undefined';
 
 const getDpr = () => {
   return Math.min(window.devicePixelRatio || 1, 2);
@@ -217,9 +217,9 @@
 
 export const getCanvasEl = () => {
   cleanup();
-  const host = document.createElement("div");
-  host.setAttribute("data-react-scan", "true");
-  const shadowRoot = host.attachShadow({ mode: "open" });
+  const host = document.createElement('div');
+  host.setAttribute('data-react-scan', 'true');
+  const shadowRoot = host.attachShadow({ mode: 'open' });
 
   shadowRoot.innerHTML = CANVAS_HTML_STR;
   const canvasEl = shadowRoot.firstChild as HTMLCanvasElement;
@@ -231,22 +231,16 @@
   if (IS_OFFSCREEN_CANVAS_WORKER_SUPPORTED) {
     try {
       const useExtensionWorker = readLocalStorage<boolean>(
-<<<<<<< HEAD
         'use-extension-worker',
       );
       removeLocalStorage('use-extension-worker');
-=======
-        "use-extension-worker",
-      );
-      removeLocalStorage("use-extension-worker");
->>>>>>> 63adca80
 
       if (useExtensionWorker) {
         outlineRenderer = new WorkerOutlineRenderer(canvasEl, size, dpr);
       }
     } catch (e) {
       // biome-ignore lint/suspicious/noConsole: Intended debug output
-      console.warn("Failed to initialize OffscreenCanvas worker:", e);
+      console.warn('Failed to initialize OffscreenCanvas worker:', e);
     }
   }
 
@@ -254,7 +248,7 @@
     outlineRenderer = new CanvasOutlineRenderer(canvasEl, size, dpr);
   }
 
-  window.addEventListener("resize", () => {
+  window.addEventListener('resize', () => {
     const width = window.innerWidth;
     const height = window.innerHeight;
     outlineRenderer?.resize({ width, height });
@@ -264,7 +258,7 @@
   let prevScrollY = window.scrollY;
   let isScrollScheduled = false;
 
-  window.addEventListener("scroll", () => {
+  window.addEventListener('scroll', () => {
     const { scrollX, scrollY } = window;
     const deltaX = scrollX - prevScrollX;
     const deltaY = scrollY - prevScrollY;
@@ -301,7 +295,7 @@
 };
 
 export const cleanup = () => {
-  const host = document.querySelector("[data-react-scan]");
+  const host = document.querySelector('[data-react-scan]');
   if (host) {
     host.remove();
   }
@@ -329,7 +323,7 @@
 export const initReactScanInstrumentation = (setupToolbar: () => void) => {
   if (hasStopped()) return;
   // todo: don't hardcode string getting weird ref error in iife when using process.env
-  const instrumentation = createInstrumentation("react-scan-devtools-0.1.0", {
+  const instrumentation = createInstrumentation('react-scan-devtools-0.1.0', {
     onCommitStart: () => {
       ReactScanInternals.options.value.onCommitStart?.();
     },
@@ -350,8 +344,8 @@
       const isOverlayPaused =
         ReactScanInternals.instrumentation?.isPaused.value;
       const isInspectorInactive =
-        Store.inspectState.value.kind === "inspect-off" ||
-        Store.inspectState.value.kind === "uninitialized";
+        Store.inspectState.value.kind === 'inspect-off' ||
+        Store.inspectState.value.kind === 'uninitialized';
       const shouldFullyAbort = isOverlayPaused && isInspectorInactive;
 
       if (shouldFullyAbort) {
@@ -365,7 +359,7 @@
         log(renders);
       }
 
-      if (Store.inspectState.value.kind === "focused") {
+      if (Store.inspectState.value.kind === 'focused') {
         inspectorUpdateSignal.value = Date.now();
       }
 
